--- conflicted
+++ resolved
@@ -60,12 +60,6 @@
         ValueError
             If size of truth_train is less than 1.
     """
-<<<<<<< HEAD
-=======
-    assert (
-        truth_train is not None and len(truth_train) > 1
-    ), "Please provide the actual values of the training data for MASE calculation."
->>>>>>> b0a0dd42
     mae = _calc_mae(predictions, truth)
     naive_mae = _calc_mae(np.array(truth_train[:-1]), np.array(truth_train[1:]))
     return np.divide(mae, 1e-9 + naive_mae)
@@ -89,12 +83,6 @@
         ValueError
             If size of truth_train is less than 1.
     """
-<<<<<<< HEAD
-=======
-    assert (
-        truth_train is not None and len(truth_train) > 1
-    ), "Please provide the actual values of the training data for RMSSE calculation."
->>>>>>> b0a0dd42
     rmse = _calc_rmse(predictions, truth)
     naive_rmse = _calc_rmse(np.array(truth_train[:-1]), np.array(truth_train[1:]))
     return np.divide(rmse, 1e-9 + naive_rmse)
@@ -131,9 +119,6 @@
     truth_train: np.ndarray = None,
     freq: Optional[str] = None,
 ) -> float:
-    assert (
-        truth_train is not None and len(truth_train) > 1
-    ), "Please provide the actual values of the training data for sMASE calculation."
     # convert frequency str to int
     K = FREQ_TO_SEASON_LENGTH[freq]
     # calculate seasonal forecast
