--- conflicted
+++ resolved
@@ -48,7 +48,6 @@
     return daily, weekly, yearly, custom
 
 
-<<<<<<< HEAD
 def convert_df_to_TimeSeries(df, value_cols, freq) -> TimeSeries:
     """
     Converts pd.Dataframe to TimeSeries (e.g. output of darts).
@@ -70,7 +69,8 @@
     """
     series = TimeSeries.from_dataframe(df=df, time_col="ds", value_cols=value_cols, freq=freq)
     return series
-=======
+
+
 def _convert_seasonality_to_season_length(freq, daily=False, weekly=False, yearly=False, custom_seasonalities=None):
     """Convert seasonality to a number of time steps (season_length) for the given frequency.
 
@@ -104,5 +104,4 @@
     elif yearly:
         season_length = conversion_dict["yearly"]
 
-    return season_length
->>>>>>> 91b8b71a
+    return season_length