--- conflicted
+++ resolved
@@ -8,13 +8,9 @@
 import pandas as pd
 from neuralprophet import NeuralProphet, df_utils
 
-<<<<<<< HEAD
 from tot.df_utils import reshape_raw_predictions_to_forecast_df
 from tot.utils import (_convert_seasonality_to_season_length, _get_seasons,
                        convert_to_datetime)
-=======
-from tot.utils import _get_seasons, convert_to_datetime
->>>>>>> d3ca85cc
 
 try:
     from prophet import Prophet
