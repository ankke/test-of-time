--- conflicted
+++ resolved
@@ -8,8 +8,9 @@
 import pandas as pd
 from neuralprophet import NeuralProphet, df_utils
 
-<<<<<<< HEAD
-from tot.utils import _get_seasons, convert_df_to_TimeSeries, convert_to_datetime
+from tot.df_utils import reshape_raw_predictions_to_forecast_df
+from tot.utils import (_convert_seasonality_to_season_length, _get_seasons,
+                       convert_df_to_TimeSeries, convert_to_datetime)
 
 # check import of implemented models and consider order of imports
 try:
@@ -35,11 +36,6 @@
         "The RegressionModel could not be imported."
         "Check for proper installation of darts: https://github.com/unit8co/darts/blob/master/INSTALL.md"
     )
-=======
-from tot.df_utils import reshape_raw_predictions_to_forecast_df
-from tot.utils import (_convert_seasonality_to_season_length, _get_seasons,
-                       convert_to_datetime)
->>>>>>> 91b8b71a
 
 try:
     from prophet import Prophet
@@ -48,20 +44,12 @@
 except ImportError:
     Prophet = None
     _prophet_installed = False
-<<<<<<< HEAD
+
     raise ImportError(
         "The Prophet model could not be imported."
         "Check for proper installation of prophet: https://facebook.github.io/prophet/docs/installation.html"
     )
-=======
-try:
-    from sktime.forecasting.naive import NaiveForecaster
-
-    _sktime_installed = True
-except ImportError:
-    NaiveForecaster = None
-    _sktime_installed = False
->>>>>>> 91b8b71a
+
 
 log = logging.getLogger("tot.model")
 
@@ -317,8 +305,166 @@
             "OR input desired season_length as model parameter to be used for all datasets "
             "without specified seasonality."
         )
-<<<<<<< HEAD
+        assert (
+            self.season_length > 1
+        ), "season_length must be >1 for SeasonalNaiveModel. For season_length=1 select NaiveModel instead."
+        self.n_lags = None  # TODO: should not be set to None. Find different solution.
+
+    def fit(self, df: pd.DataFrame, freq: str):
+        pass
+
+    def predict(self, df: pd.DataFrame):
+        """Runs the model to make predictions.
+        Expects all data to be present in dataframe.
+
+        Parameters
+        ----------
+            df : pd.DataFrame
+                dataframe containing column ``ds``, ``y``, and optionally ``ID`` with data
+        Returns
+        -------
+            pd.DataFrame
+                columns ``ds``, ``y``, optionally [``ID``], and [``yhat<i>``] where yhat<i> refers to the
+                i-step-ahead prediction for this row's datetime, e.g. yhat3 is the prediction for this datetime,
+                predicted 3 steps ago, "3 steps old".
+
+                Note
+                ----
+                 *  raw data is not supported
+        """
+        df, received_ID_col, received_single_time_series, _ = df_utils.prep_or_copy_df(df)
+        # Receives df with single ID column. Only single time series accepted.
+        assert len(df["ID"].unique()) == 1  # TODO: add multi-ID, multi-target
+
+        forecast = pd.DataFrame
+        # check also no id column
+        for df_name, df_i in df.groupby("ID"):
+            dates, predicted = self._predict_raw(df_i)
+            forecast = reshape_raw_predictions_to_forecast_df(
+                df_i, predicted, n_req_past_observations=self.season_length, n_req_future_observations=self.n_forecasts
+            )
+        fcst_df = df_utils.return_df_in_original_format(forecast, received_ID_col, received_single_time_series)
+        return fcst_df
+
+    def maybe_add_first_inputs_to_df(self, df_train, df_test):
+        """Adds last season_length values from df_train to start of df_test.
+
+        Parameters
+        ----------
+            df_train: pd.DataFrame
+                dataframe containing train data
+            df_test: pd.DataFrame
+                dataframe containing test data of previous split
+
+        Returns
+        -------
+            pd.DataFrame
+                dataframe containing test data enlarged with season_length values.
+        """
+        df_train, _, _, _ = df_utils.prep_or_copy_df(df_train.tail(self.season_length))
+        (
+            df_test,
+            received_ID_col_test,
+            received_single_time_series_test,
+            _,
+        ) = df_utils.prep_or_copy_df(df_test)
+        df_test_new = pd.DataFrame()
+        for df_name, df_test_i in df_test.groupby("ID"):
+            df_train_i = df_train[df_train["ID"] == df_name].copy(deep=True)
+            df_test_i = pd.concat([df_train_i.tail(self.season_length), df_test_i], ignore_index=True)
+            df_test_new = pd.concat((df_test_new, df_test_i), ignore_index=True)
+        df_test = df_utils.return_df_in_original_format(
+            df_test_new, received_ID_col_test, received_single_time_series_test
+        )
+        return df_test
+
+    def maybe_drop_first_forecasts(self, predicted, df):
+        """
+        Removes first season_length values from predicted and df that have been previously added.
+
+        Parameters
+        ----------
+            predicted: pd.DataFrame
+                dataframe containing predicted data
+            df: pd.DataFrame
+                dataframe containing initial data
+
+        Returns
+        -------
+            pd.DataFrame
+                dataframe containing predicted data reduced by the first season_length values.
+            pd.DataFrame
+                dataframe containing initial data reduced by the first season_length values.
+        """
+        if self.season_length > 0:
+            (predicted, received_ID_col_pred, received_single_time_series_pred, _) = df_utils.prep_or_copy_df(predicted)
+            df, received_ID_col_df, received_single_time_series_df, _ = df_utils.prep_or_copy_df(df)
+            predicted_new = pd.DataFrame()
+            df_new = pd.DataFrame()
+            for df_name, df_i in df.groupby("ID"):
+                predicted_i = predicted[predicted["ID"] == df_name].copy(deep=True)
+                predicted_i = predicted_i[self.season_length :]
+                df_i = df_i[self.season_length :]
+                df_new = pd.concat((df_new, df_i), ignore_index=True)
+                predicted_new = pd.concat((predicted_new, predicted_i), ignore_index=True)
+            df = df_utils.return_df_in_original_format(df_new, received_ID_col_df, received_single_time_series_df)
+            predicted = df_utils.return_df_in_original_format(
+                predicted_new, received_ID_col_pred, received_single_time_series_pred
+            )
         return predicted, df
+
+    def _predict_raw(self, df):
+        """Computes forecast-origin-wise seasonal naive predictions.
+        Predictions are returned in vector format. Predictions are given on a forecast origin basis,
+        not on a target basis.
+        Parameters
+        ----------
+            df : pd.DataFrame
+                dataframe containing column ``ds``, ``y``, and optionally``ID`` with all data
+        Returns
+        -------
+            pd.Series
+                timestamps referring to the start of the predictions.
+            np.array
+                array containing the predictions
+        """
+        # Receives df with single ID column
+        assert len(df["ID"].unique()) == 1
+
+        dates = df["ds"].iloc[self.season_length : -self.n_forecasts + 1].reset_index(drop=True)
+        # assemble last values based on season_length
+        last_k_vals_arrays = [df["y"].iloc[i : i + self.season_length].values for i in range(0, dates.shape[0])]
+        last_k_vals = np.stack(last_k_vals_arrays, axis=0)
+        # Compute the predictions
+        predicted = np.array([last_k_vals[:, i % self.season_length] for i in range(self.n_forecasts)]).T
+
+        # No un-scaling and un-normalization needed. Operations not applicable for naive model
+        return dates, predicted
+
+
+@dataclass()
+class NaiveModel(SeasonalNaiveModel):
+    """
+    A `NaiveModel` is a naive model that forecasts future values of a target series as the value of the
+    last observation of the target series. The NaiveModel is SeasonalNaiveModel with K=1.
+
+    Parameters
+    ----------
+        n_forecasts : int
+            number of steps ahead of prediction time step to forecast
+    """
+
+    model_name: str = "NaiveModel"
+
+    def __post_init__(self):
+        # no installation checks required
+
+        model_params = deepcopy(self.params)
+        model_params.pop("_data_params")
+        self.n_forecasts = model_params["n_forecasts"]
+        assert self.n_forecasts >= 1, "Model parameter n_forecasts must be >=1. "
+        self.n_lags = None  # TODO: should not be set to None. Find different solution.
+        self.season_length = 1  # season_length=1 for NaiveModel
 
 
 @dataclass
@@ -400,8 +546,6 @@
                 "https://scikit-learn.org/stable/install.html"
                 "https://github.com/unit8co/darts/blob/master/INSTALL.md"
             )
-        # translate to model variable naming conventions if necessary
-        self.params["lags"] = self.params.pop("n_lags")
         # assign model
         data_params = self.params["_data_params"]
         model_params = deepcopy(self.params)
@@ -432,37 +576,21 @@
     def predict(self, df: pd.DataFrame):
         """Runs the model to make predictions.
 
-=======
-        assert (
-            self.season_length > 1
-        ), "season_length must be >1 for SeasonalNaiveModel. For season_length=1 select NaiveModel instead."
-        self.n_lags = None  # TODO: should not be set to None. Find different solution.
-
-    def fit(self, df: pd.DataFrame, freq: str):
-        pass
-
-    def predict(self, df: pd.DataFrame):
-        """Runs the model to make predictions.
->>>>>>> 91b8b71a
         Expects all data to be present in dataframe.
 
         Parameters
         ----------
             df : pd.DataFrame
                 dataframe containing column ``ds``, ``y``, and optionally ``ID`` with data
-<<<<<<< HEAD
-
-=======
->>>>>>> 91b8b71a
+
         Returns
         -------
             pd.DataFrame
                 columns ``ds``, ``y``, optionally [``ID``], and [``yhat<i>``] where yhat<i> refers to the
                 i-step-ahead prediction for this row's datetime, e.g. yhat3 is the prediction for this datetime,
                 predicted 3 steps ago, "3 steps old".
-<<<<<<< HEAD
-        """
-        df, received_ID_col, received_single_time_series, received_dict, _ = df_utils.prep_or_copy_df(df)
+        """
+        df, received_ID_col, received_single_time_series, _ = df_utils.prep_or_copy_df(df)
         # Receives df with single ID column. Only single time series accepted.
         assert received_ID_col
         series = convert_df_to_TimeSeries(df, value_cols=df.columns.values[1:-1].tolist(), freq=self.freq)
@@ -518,104 +646,10 @@
         """Checks and normalizes new data
 
         Data is also auto-imputed, since impute_missing is manually set to ``True``.
-=======
-
-                Note
-                ----
-                 *  raw data is not supported
-        """
-        df, received_ID_col, received_single_time_series, _ = df_utils.prep_or_copy_df(df)
-        # Receives df with single ID column. Only single time series accepted.
-        assert len(df["ID"].unique()) == 1  # TODO: add multi-ID, multi-target
-
-        forecast = pd.DataFrame
-        # check also no id column
-        for df_name, df_i in df.groupby("ID"):
-            dates, predicted = self._predict_raw(df_i)
-            forecast = reshape_raw_predictions_to_forecast_df(
-                df_i, predicted, n_req_past_observations=self.season_length, n_req_future_observations=self.n_forecasts
-            )
-        fcst_df = df_utils.return_df_in_original_format(forecast, received_ID_col, received_single_time_series)
-        return fcst_df
-
-    def maybe_add_first_inputs_to_df(self, df_train, df_test):
-        """Adds last season_length values from df_train to start of df_test.
-
-        Parameters
-        ----------
-            df_train: pd.DataFrame
-                dataframe containing train data
-            df_test: pd.DataFrame
-                dataframe containing test data of previous split
-
-        Returns
-        -------
-            pd.DataFrame
-                dataframe containing test data enlarged with season_length values.
-        """
-        df_train, _, _, _ = df_utils.prep_or_copy_df(df_train.tail(self.season_length))
-        (
-            df_test,
-            received_ID_col_test,
-            received_single_time_series_test,
-            _,
-        ) = df_utils.prep_or_copy_df(df_test)
-        df_test_new = pd.DataFrame()
-        for df_name, df_test_i in df_test.groupby("ID"):
-            df_train_i = df_train[df_train["ID"] == df_name].copy(deep=True)
-            df_test_i = pd.concat([df_train_i.tail(self.season_length), df_test_i], ignore_index=True)
-            df_test_new = pd.concat((df_test_new, df_test_i), ignore_index=True)
-        df_test = df_utils.return_df_in_original_format(
-            df_test_new, received_ID_col_test, received_single_time_series_test
-        )
-        return df_test
-
-    def maybe_drop_first_forecasts(self, predicted, df):
-        """
-        Removes first season_length values from predicted and df that have been previously added.
-
-        Parameters
-        ----------
-            predicted: pd.DataFrame
-                dataframe containing predicted data
-            df: pd.DataFrame
-                dataframe containing initial data
-
-        Returns
-        -------
-            pd.DataFrame
-                dataframe containing predicted data reduced by the first season_length values.
-            pd.DataFrame
-                dataframe containing initial data reduced by the first season_length values.
-        """
-        if self.season_length > 0:
-            (predicted, received_ID_col_pred, received_single_time_series_pred, _) = df_utils.prep_or_copy_df(predicted)
-            df, received_ID_col_df, received_single_time_series_df, _ = df_utils.prep_or_copy_df(df)
-            predicted_new = pd.DataFrame()
-            df_new = pd.DataFrame()
-            for df_name, df_i in df.groupby("ID"):
-                predicted_i = predicted[predicted["ID"] == df_name].copy(deep=True)
-                predicted_i = predicted_i[self.season_length :]
-                df_i = df_i[self.season_length :]
-                df_new = pd.concat((df_new, df_i), ignore_index=True)
-                predicted_new = pd.concat((predicted_new, predicted_i), ignore_index=True)
-            df = df_utils.return_df_in_original_format(df_new, received_ID_col_df, received_single_time_series_df)
-            predicted = df_utils.return_df_in_original_format(
-                predicted_new, received_ID_col_pred, received_single_time_series_pred
-            )
-        return predicted, df
-
-    def _predict_raw(self, df):
-        """Computes forecast-origin-wise seasonal naive predictions.
-
-        Predictions are returned in vector format. Predictions are given on a forecast origin basis,
-        not on a target basis.
->>>>>>> 91b8b71a
 
         Parameters
         ----------
             df : pd.DataFrame
-<<<<<<< HEAD
                 dataframe containing column ``ds``, ``y`` with all data
             freq : str
                 data step sizes. Frequency of data recording,
@@ -758,58 +792,10 @@
         -------
             pre-processed df
         """
-        df, _, _, _, _ = df_utils.prep_or_copy_df(df)
+        df, _, _, _ = df_utils.prep_or_copy_df(df)
         df_handled_missing = pd.DataFrame()
         for df_name, df_i in df.groupby("ID"):
             df_handled_missing_aux = self.__handle_missing_data(df_i, freq, predicting).copy(deep=True)
             df_handled_missing_aux["ID"] = df_name
             df_handled_missing = pd.concat((df_handled_missing, df_handled_missing_aux), ignore_index=True)
-        return df_handled_missing
-=======
-                dataframe containing column ``ds``, ``y``, and optionally``ID`` with all data
-
-        Returns
-        -------
-            pd.Series
-                timestamps referring to the start of the predictions.
-            np.array
-                array containing the predictions
-        """
-        # Receives df with single ID column
-        assert len(df["ID"].unique()) == 1
-
-        dates = df["ds"].iloc[self.season_length : -self.n_forecasts + 1].reset_index(drop=True)
-        # assemble last values based on season_length
-        last_k_vals_arrays = [df["y"].iloc[i : i + self.season_length].values for i in range(0, dates.shape[0])]
-        last_k_vals = np.stack(last_k_vals_arrays, axis=0)
-        # Compute the predictions
-        predicted = np.array([last_k_vals[:, i % self.season_length] for i in range(self.n_forecasts)]).T
-
-        # No un-scaling and un-normalization needed. Operations not applicable for naive model
-        return dates, predicted
-
-
-@dataclass()
-class NaiveModel(SeasonalNaiveModel):
-    """
-    A `NaiveModel` is a naive model that forecasts future values of a target series as the value of the
-    last observation of the target series. The NaiveModel is SeasonalNaiveModel with K=1.
-
-    Parameters
-    ----------
-        n_forecasts : int
-            number of steps ahead of prediction time step to forecast
-    """
-
-    model_name: str = "NaiveModel"
-
-    def __post_init__(self):
-        # no installation checks required
-
-        model_params = deepcopy(self.params)
-        model_params.pop("_data_params")
-        self.n_forecasts = model_params["n_forecasts"]
-        assert self.n_forecasts >= 1, "Model parameter n_forecasts must be >=1. "
-        self.n_lags = None  # TODO: should not be set to None. Find different solution.
-        self.season_length = 1  # season_length=1 for NaiveModel
->>>>>>> 91b8b71a
+        return df_handled_missing