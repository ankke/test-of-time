--- conflicted
+++ resolved
@@ -98,11 +98,7 @@
     return daily, weekly, yearly, custom
 
 
-<<<<<<< HEAD
-def convert_df_to_DartsTimeSeries(df, value_cols, freq) -> TimeSeries:
-=======
 def convert_df_to_TimeSeries(df, freq) -> TimeSeries:
->>>>>>> 1ee719c4
     """
     Converts pd.Dataframe to TimeSeries (e.g. output of darts).
 
@@ -331,15 +327,7 @@
         np.array
             array containing the predictions
     """
-<<<<<<< HEAD
-    # Receives df with single ID column
-    assert len(df["ID"].unique()) == 1
-
-    value_cols = df.columns.values[1:-1].tolist()
-    series = convert_df_to_DartsTimeSeries(df, value_cols=value_cols, freq=model.freq)
-=======
     series = convert_df_to_TimeSeries(df, freq=model.freq)
->>>>>>> 1ee719c4
     predicted_list = model.model.historical_forecasts(
         series,
         start=past_observations_per_prediction,
